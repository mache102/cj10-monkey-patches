--- conflicted
+++ resolved
@@ -1,12 +1,5 @@
-<<<<<<< HEAD
-numpy
-pygame-ce==2.3.1
-pillow
-=======
 numpy==1.25.2
 pydantic==2.3.0
 pydantic_core==2.6.3
 pygame-ce==2.3.1
-
-# rmb to add pillow
->>>>>>> b5955fab
+pillow==10.0.0