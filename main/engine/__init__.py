import logging

import pygame
from pydantic import BaseModel, Field


class EngineSettings(BaseModel):
    """Settings for the engine."""

    fps: int = Field(60)
    display: int = Field(0)
    vsync: bool = Field(False)


class Layer(pygame.sprite.RenderUpdates):
    """A layer of sprites to render."""

    priority: int

    def __init__(self, priority: int, *args, **kwargs):
        super().__init__(*args, **kwargs)
        self.priority = priority


class Engine:
    """A tile and sprite based game engine."""

    display: pygame.SurfaceType
    running: bool = False
    logger: logging.Logger
    clock: pygame.time.Clock
    settings: EngineSettings

    _layers: dict[str, Layer]  # name: layer

    def __init__(self, settings: EngineSettings = EngineSettings()):
        self.logger = logging.getLogger(__name__)
        self.logger.setLevel(logging.INFO)
        self.logger.info("Starting engine!")

        self.settings = settings

        # Provide a list of desktops (for fullscreen, use display.Info() instead)
        display_info = pygame.display.get_desktop_sizes()
        self.logger.info("Available displays: %s", display_info)

        selected_display_size = display_info[settings.display]
        self.logger.info("Selected display: %s", selected_display_size)

        # For testing and debugging, default to 2/3 size
        window_size = (selected_display_size[0] / 3 * 2), (selected_display_size[1] / 3 * 2)
        self.logger.info("Creating a window with size %s", window_size)

        self.display = pygame.display.set_mode(window_size, vsync=settings.vsync)

        # Do not pass fps here, as this clock is multi-use
        self.clock = pygame.time.Clock()

        self._layers = {}

    @property
    def layers(self) -> list[tuple[str, Layer]]:
        """A list of (name, layer) for the engine's render layers in priority sorted order"""
        return sorted(self._layers.items(), key=lambda item: item[1].priority)

    def add_layer(
        self,
        name: str,
        layer: pygame.sprite.RenderUpdates,
        priority: int | None = None,
    ):
        """
        Add a rendering layer to the display engine, by name. Use the name to add or remove sprites later.

        The default for priority is below all previously assigned layers.
        """
        self.logger.debug("Adding new layer '%s' at priority %s", name, "default" if priority is None else priority)

        # Generate a priority if none is provided
        if priority is None:
            if len(self.layers) == 0:
                priority = 0
            else:
                priority = self.layers[-1][1].priority + 1

        if name in self._layers:
            raise ValueError("Duplicate layer name")

        self._layers[name] = Layer(priority=priority, *layer)

    def add_sprite(self, layer: str, *sprites: pygame.sprite.DirtySprite):
        """Add a sprite to a render layer."""
        if layer not in self._layers:
            raise ValueError("Cannot add sprite to nonexistent layer %s", layer)

        self._layers[layer].add(*sprites)

    def remove_sprite(self, layer: str, *sprites: pygame.sprite.DirtySprite):
        """Add a sprite to a render layer."""
        if layer not in self._layers:
            raise ValueError("Cannot remove a sprite from nonexistent layer %s", layer)

        self._layers[layer].remove(*sprites)

    def update(self, events: list[pygame.Event]):
        """Update all sprites and layers with events that have occurred since last call."""
        for event in events:
            self.logger.debug(event)
            if event.type == pygame.QUIT:
                self.running = False

        delta_time = self.clock.tick(self.settings.fps) / 1000  # in seconds
        for name, layer in self.layers:
            self.logger.debug("Updating layer %s", name)
            layer.update(delta_time, events)

    def draw(self) -> list[pygame.Rect]:
        """Move all sprites and rerender all layers."""
        self.display.fill((0, 255, 0))

        dirty_rects = []
        for name, layer in self.layers:
            self.logger.debug("Drawing layer %s", name)
            dirty_rects.extend(layer.draw(self.display))

        pygame.display.update()
        return dirty_rects

    def mainloop(self):
        """Start the engine."""
        self.running = True

        while self.running:
            self.update(pygame.event.get())
            dirty_rects = self.draw()
            pygame.display.update(dirty_rects)

        del self.display
<<<<<<< HEAD
        pygame.quit()
=======
        pygame.quit()


# TODO: Remove this, this is just for testing
class TestButton(components.BaseComponent):
    """A count button."""

    count: int = 0

    def __init__(self):
        super().__init__()
        # width, height
        self.set_size((200, 50))

        # x, y
        self.set_position((200, 100))

        self.image = pygame.Surface(self.size, pygame.locals.SRCALPHA)

        self.render_text()

    def render_text(self):
        """Render the text."""
        # Erase our image
        self.image.fill((255, 255, 255))

        offset = text_rendering.width_of_rendered_text(str(self.count), scale=4)

        text_rendering.render_on_surface(
            str(self.count),
            self.image,
            coords=(self.size[1] - offset, 10),
            color=(0, 0, 0),
            scale=4,
        )

    def on_click(self, event: pygame.event.Event):
        """Called when the button is clicked."""
        self.count += 1
        print(self.count)
        self.render_text()
>>>>>>> 012349dd
<|MERGE_RESOLUTION|>--- conflicted
+++ resolved
@@ -136,48 +136,4 @@
             pygame.display.update(dirty_rects)
 
         del self.display
-<<<<<<< HEAD
-        pygame.quit()
-=======
-        pygame.quit()
-
-
-# TODO: Remove this, this is just for testing
-class TestButton(components.BaseComponent):
-    """A count button."""
-
-    count: int = 0
-
-    def __init__(self):
-        super().__init__()
-        # width, height
-        self.set_size((200, 50))
-
-        # x, y
-        self.set_position((200, 100))
-
-        self.image = pygame.Surface(self.size, pygame.locals.SRCALPHA)
-
-        self.render_text()
-
-    def render_text(self):
-        """Render the text."""
-        # Erase our image
-        self.image.fill((255, 255, 255))
-
-        offset = text_rendering.width_of_rendered_text(str(self.count), scale=4)
-
-        text_rendering.render_on_surface(
-            str(self.count),
-            self.image,
-            coords=(self.size[1] - offset, 10),
-            color=(0, 0, 0),
-            scale=4,
-        )
-
-    def on_click(self, event: pygame.event.Event):
-        """Called when the button is clicked."""
-        self.count += 1
-        print(self.count)
-        self.render_text()
->>>>>>> 012349dd
+        pygame.quit()