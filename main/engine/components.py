import abc

import numpy as np
import pygame

<<<<<<< HEAD
from main.engine import text_rendering
from main.engine import utils
from main.typing import ImageArray
=======
from main.engine.utils import make_surface_rgba
from main.type_aliases import ImageArray
>>>>>>> 012349dd


class BaseComponent(abc.ABC, pygame.sprite.DirtySprite):
    """A sprite that can be drawn by the engine."""

    is_down: bool

    def __init__(self):
        super().__init__()
        self.image = pygame.Surface((0, 0)).convert_alpha()
        self.rect = self.image.get_rect()

        self.is_down = False

    @property
    def position(self) -> tuple[int, int]:
        """The (x, y) top left position of the component."""
        return self.rect.x, self.rect.y

    @property
    def size(self) -> tuple[int, int]:
        """The (width, height) size of the component."""
        return self.rect.width, self.rect.height

    @property
    def center(self) -> tuple[int, int]:
        """The (x, y) center position of the component."""
        return self.position[0] + self.size[0] // 2, self.position[1] + self.size[1] // 2

    @property
    def surface(self) -> ImageArray:
        """The surface of the component."""
<<<<<<< HEAD
        return utils.make_image_rgba(self.image)
=======
        return pygame.surfarray.pixels3d(self.image)
>>>>>>> 012349dd

    def on_click(self, event: pygame.event.Event):
        """Called when the button is clicked."""
        pass

    def set_position(self, position: tuple[int, int]):
        """Set the (x, y) top left position of the component."""
        self.rect.x, self.rect.y = position

    def set_size(self, size: tuple[int, int]):
        """Set the (width, height) size of the component."""
        self.rect.width, self.rect.height = size

    def set_surface(self, image_array: ImageArray, stretch_to_fit: bool = False):
        """
        Set the surface of the component with an array of shape (height, width, 4).

        If stretch_to_fit is True, the image will be stretched to fit the component size.
        """
        if stretch_to_fit:
            image_array = utils.scale_arr(image_array, self.size)
        elif len(image_array.shape) != 3 or image_array.shape[:2] != self.size:
            raise ValueError(f"Surface size {image_array.shape[:2]} does not match component size {self.size}.")
<<<<<<< HEAD

        self.image = utils.make_surface_rgba(image_array)

    def set_9_slice_surface(self, image_array: ImageArray, border: tuple[int, int, int, int], scale: int = 1):
        """
        Use a 9-slice algorithm to create a surface from an image array.

        The image array should have a shape of (height, width, 4).

        The border should be a tuple of (top, right, bottom, left) border sizes.
        """
        # Scale the image and border
        image_array = utils.scale_arr(image_array, scale)
        border = tuple(b * scale for b in border)

        # Slice
        top_left = image_array[:border[0], :border[3]]
        top_right = image_array[:border[0], -border[1]:]
        bottom_left = image_array[-border[2]:, :border[3]]
        bottom_right = image_array[-border[2]:, -border[1]:]

        top = image_array[:border[0], border[3]:-border[1]]
        bottom = image_array[-border[2]:, border[3]:-border[1]]
        left = image_array[border[0]:-border[2], :border[3]]
        right = image_array[border[0]:-border[2], -border[1]:]

        center = image_array[border[0]:-border[2], border[3]:-border[1]]

        # Stretch top and bottom to fill self.size - border[1] - border[3]
        top = utils.stretch_arr(top, (border[0], self.size[1] - border[1] - border[3]))
        bottom = utils.stretch_arr(bottom, (border[2], self.size[1] - border[1] - border[3]))

        # Stretch left and right to fill self.size - border[0] - border[2]
        left = utils.stretch_arr(left, (self.size[0] - border[0] - border[2], border[3]))
        right = utils.stretch_arr(right, (self.size[0] - border[0] - border[2], border[1]))

        # Stretch center to fill self.size - border[0] - border[2], border[3] - border[1]
        center = utils.stretch_arr(
            center,
            (self.size[0] - border[0] - border[2], self.size[1] - border[1] - border[3]),
        )

        # Create the image array
        new_image = np.zeros((*self.size, 4), dtype=np.uint8)

        new_image[:border[0], :border[3]] = top_left
        new_image[:border[0], -border[1]:] = top_right
        new_image[-border[2]:, :border[3]] = bottom_left
        new_image[-border[2]:, -border[1]:] = bottom_right

        new_image[:border[0], border[3]:-border[1]] = top
        new_image[-border[2]:, border[3]:-border[1]] = bottom
        new_image[border[0]:-border[2], :border[3]] = left
        new_image[border[0]:-border[2], -border[1]:] = right

        new_image[border[0]:-border[2], border[3]:-border[1]] = center

        self.set_surface(new_image)

    def set_text(
        self,
        text: str,
        position: tuple[int, int] = (0, 0),
        color: tuple[int, int, int] = (255, 0, 255),
        scale: int = 3
    ):
        """Set the text on top of the component."""
        text_rendering.render_on_surface(
            text,
            self.image,
            coords=(position[1], position[0]),
            color=color,
            scale=scale,
        )
=======
        self.image = make_surface_rgba(image_array)
>>>>>>> 012349dd

    def update(self, delta_time: float, events: list[pygame.event.Event]):
        """Update the component."""
        for event in events:
            if event.type == pygame.MOUSEBUTTONDOWN:
                if self.rect.collidepoint(event.pos):
                    self.is_down = True
            elif event.type == pygame.MOUSEBUTTONUP:
                if self.is_down:
                    self.is_down = False
                    self.on_click(event)
            elif event.type == pygame.MOUSEMOTION:
                if self.is_down and not self.rect.collidepoint(event.pos):
                    self.is_down = False


class Text(BaseComponent):
    """A text component"""

    def __init__(
        self,
        text: str,
        position: tuple[int, int] = (0, 0),
        color: tuple[int, int, int] = (255, 0, 255),
        scale: int = 3
    ):
        super().__init__()

        text_surface = text_rendering.render_to_surface(text.upper(), color=color, scale=scale)
        self.image = text_surface
        self.rect = text_surface.get_rect()
        self.rect.move_ip(position[1], position[0])<|MERGE_RESOLUTION|>--- conflicted
+++ resolved
@@ -3,14 +3,9 @@
 import numpy as np
 import pygame
 
-<<<<<<< HEAD
+from main.type_aliases import ImageArray
 from main.engine import text_rendering
 from main.engine import utils
-from main.typing import ImageArray
-=======
-from main.engine.utils import make_surface_rgba
-from main.type_aliases import ImageArray
->>>>>>> 012349dd
 
 
 class BaseComponent(abc.ABC, pygame.sprite.DirtySprite):
@@ -43,11 +38,7 @@
     @property
     def surface(self) -> ImageArray:
         """The surface of the component."""
-<<<<<<< HEAD
         return utils.make_image_rgba(self.image)
-=======
-        return pygame.surfarray.pixels3d(self.image)
->>>>>>> 012349dd
 
     def on_click(self, event: pygame.event.Event):
         """Called when the button is clicked."""
@@ -63,7 +54,7 @@
 
     def set_surface(self, image_array: ImageArray, stretch_to_fit: bool = False):
         """
-        Set the surface of the component with an array of shape (height, width, 4).
+        Set the surface of the component with an array of shape (width, height, 4).
 
         If stretch_to_fit is True, the image will be stretched to fit the component size.
         """
@@ -71,7 +62,6 @@
             image_array = utils.scale_arr(image_array, self.size)
         elif len(image_array.shape) != 3 or image_array.shape[:2] != self.size:
             raise ValueError(f"Surface size {image_array.shape[:2]} does not match component size {self.size}.")
-<<<<<<< HEAD
 
         self.image = utils.make_surface_rgba(image_array)
 
@@ -79,7 +69,7 @@
         """
         Use a 9-slice algorithm to create a surface from an image array.
 
-        The image array should have a shape of (height, width, 4).
+        The image array should have a shape of (width, height, 4).
 
         The border should be a tuple of (top, right, bottom, left) border sizes.
         """
@@ -87,47 +77,37 @@
         image_array = utils.scale_arr(image_array, scale)
         border = tuple(b * scale for b in border)
 
-        # Slice
-        top_left = image_array[:border[0], :border[3]]
-        top_right = image_array[:border[0], -border[1]:]
-        bottom_left = image_array[-border[2]:, :border[3]]
-        bottom_right = image_array[-border[2]:, -border[1]:]
+        # Slice with the border of (top, right, bottom, left)
+        top, right, bottom, left = border
+        top_left = image_array[:left, :top]
+        top_right = image_array[-right:, :top]
+        bottom_left = image_array[:left, -bottom:]
+        bottom_right = image_array[-right:, -bottom:]
+        top_center = image_array[left:-right, :top]
+        bottom_center = image_array[left:-right, -bottom:]
+        left_center = image_array[:left, top:-bottom]
+        right_center = image_array[-right:, top:-bottom]
+        center = image_array[left:-right, top:-bottom]
 
-        top = image_array[:border[0], border[3]:-border[1]]
-        bottom = image_array[-border[2]:, border[3]:-border[1]]
-        left = image_array[border[0]:-border[2], :border[3]]
-        right = image_array[border[0]:-border[2], -border[1]:]
+        # Stretch to fit
+        top_center = utils.stretch_arr(top_center, (self.size[0] - left - right, top))
+        bottom_center = utils.stretch_arr(bottom_center, (self.size[0] - left - right, bottom))
+        left_center = utils.stretch_arr(left_center, (left, self.size[1] - top - bottom))
+        right_center = utils.stretch_arr(right_center, (right, self.size[1] - top - bottom))
+        center = utils.stretch_arr(center, (self.size[0] - left - right, self.size[1] - top - bottom))
 
-        center = image_array[border[0]:-border[2], border[3]:-border[1]]
-
-        # Stretch top and bottom to fill self.size - border[1] - border[3]
-        top = utils.stretch_arr(top, (border[0], self.size[1] - border[1] - border[3]))
-        bottom = utils.stretch_arr(bottom, (border[2], self.size[1] - border[1] - border[3]))
-
-        # Stretch left and right to fill self.size - border[0] - border[2]
-        left = utils.stretch_arr(left, (self.size[0] - border[0] - border[2], border[3]))
-        right = utils.stretch_arr(right, (self.size[0] - border[0] - border[2], border[1]))
-
-        # Stretch center to fill self.size - border[0] - border[2], border[3] - border[1]
-        center = utils.stretch_arr(
-            center,
-            (self.size[0] - border[0] - border[2], self.size[1] - border[1] - border[3]),
-        )
-
-        # Create the image array
+        # Merge
         new_image = np.zeros((*self.size, 4), dtype=np.uint8)
 
-        new_image[:border[0], :border[3]] = top_left
-        new_image[:border[0], -border[1]:] = top_right
-        new_image[-border[2]:, :border[3]] = bottom_left
-        new_image[-border[2]:, -border[1]:] = bottom_right
-
-        new_image[:border[0], border[3]:-border[1]] = top
-        new_image[-border[2]:, border[3]:-border[1]] = bottom
-        new_image[border[0]:-border[2], :border[3]] = left
-        new_image[border[0]:-border[2], -border[1]:] = right
-
-        new_image[border[0]:-border[2], border[3]:-border[1]] = center
+        new_image[:left, :top] = top_left
+        new_image[-right:, :top] = top_right
+        new_image[:left, -bottom:] = bottom_left
+        new_image[-right:, -bottom:] = bottom_right
+        new_image[left:-right, :top] = top_center
+        new_image[left:-right, -bottom:] = bottom_center
+        new_image[:left, top:-bottom] = left_center
+        new_image[-right:, top:-bottom] = right_center
+        new_image[left:-right, top:-bottom] = center
 
         self.set_surface(new_image)
 
@@ -142,13 +122,10 @@
         text_rendering.render_on_surface(
             text,
             self.image,
-            coords=(position[1], position[0]),
+            coords=position,
             color=color,
             scale=scale,
         )
-=======
-        self.image = make_surface_rgba(image_array)
->>>>>>> 012349dd
 
     def update(self, delta_time: float, events: list[pygame.event.Event]):
         """Update the component."""
