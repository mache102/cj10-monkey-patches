--- conflicted
+++ resolved
@@ -5,20 +5,15 @@
 from PIL import Image
 
 from main.engine import Engine
-<<<<<<< HEAD
 from main.engine.text_rendering import LETTER_ASCII
 
 # TODO: Remove this, this is just for testing
-from main.image_ops import get_img_arr
 from main.engine import components
 from main.engine import text_rendering
-=======
-from main.engine.text_rendering import LETTER_ASCII, render_to_surface
 from main.engine.utils import make_surface_rgba
 from main.image_ops import (
     conv_img_arr_to_tile, conv_pil_to_numpy, flip_tiles, rotate_tiles
 )
->>>>>>> 012349dd
 
 logging.basicConfig()
 
@@ -33,10 +28,10 @@
 
     def __init__(self):
         super().__init__()
-        # height, width
-        self.set_size((50, 200))
+        # width, height
+        self.set_size((200, 50))
 
-        # y, x
+        # x, y
         self.set_position((100, 100))
 
         self.render_text()
@@ -44,16 +39,15 @@
     def render_text(self):
         """Render the text."""
         # Erase our image
-        import pathlib
-        button_image_path = pathlib.Path(__file__).resolve().parent / 'data' / 'button.png'
-        button_image = get_img_arr(button_image_path)
+        button_image_path = Image.open(Path(__file__).parent / 'data' / 'Images' / 'button.png')
+        button_image = conv_pil_to_numpy(button_image_path)
         self.set_9_slice_surface(button_image, border=(4, 4, 4, 4), scale=4)
 
         offset = text_rendering.width_of_rendered_text(str(self.count), scale=4) + 4
 
         self.set_text(
             str(self.count),
-            position=(10, self.size[1] - offset),
+            position=(self.size[0] - offset, 10),
             color=(0, 0, 0),
             scale=4,
         )
@@ -75,8 +69,8 @@
 
     quick_fox_text = components.Text("The quick brown fox jumps over the lazy road-toad!")
     quick_fox_text.set_position((
-        quick_fox_text.position[0] + quick_fox_text.rect.height + 18,
-        quick_fox_text.position[1],
+        quick_fox_text.position[0],
+        quick_fox_text.position[1] + quick_fox_text.rect.height + 18,
     ))
     engine.add_sprite("test-widgets", quick_fox_text)
 
@@ -88,7 +82,7 @@
     img_sprite = pygame.sprite.DirtySprite()
     img_sprite.image = test_img
     img_sprite.rect = test_img.get_rect()
-    img_sprite.rect.move_ip(454, text_sprite.rect.height + 54)
+    img_sprite.rect.move_ip(454, test_text.rect.height + 54)
     engine.add_sprite("test-widgets", img_sprite)
 
     # Test img ops
